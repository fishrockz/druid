// Copyright 2019 The xi-editor Authors.
//
// Licensed under the Apache License, Version 2.0 (the "License");
// you may not use this file except in compliance with the License.
// You may obtain a copy of the License at
//
//     http://www.apache.org/licenses/LICENSE-2.0
//
// Unless required by applicable law or agreed to in writing, software
// distributed under the License is distributed on an "AS IS" BASIS,
// WITHOUT WARRANTIES OR CONDITIONS OF ANY KIND, either express or implied.
// See the License for the specific language governing permissions and
// limitations under the License.

//! Demos basic list widget and list manipulations.

use std::sync::Arc;

use druid::piet::Color;

<<<<<<< HEAD
use druid::widget::{Button, Container, Flex, Label, List, Padding, Scroll, SizedBox};
use druid::{AppLauncher, Widget, WindowDesc};
=======
use druid::lens::{self, LensExt};
use druid::widget::{Button, DynLabel, Flex, List, Scroll, WidgetExt};
use druid::{AppLauncher, Data, Lens, Widget, WindowDesc};
>>>>>>> bc6e0a35

#[derive(Clone, Data, Lens)]
struct AppData {
    left: Arc<Vec<u32>>,
    right: Arc<Vec<u32>>,
}

fn main() {
    let main_window = WindowDesc::new(ui_builder);
    // Set our initial data
    let data = AppData {
        left: Arc::new(vec![1, 2]),
        right: Arc::new(vec![1, 2, 3]),
    };
    AppLauncher::with_window(main_window)
        .use_simple_logger()
        .launch(data)
        .expect("launch failed");
}

fn ui_builder() -> impl Widget<AppData> {
    let mut root = Flex::column();

    // Build a button to add children to both lists
    root.add_child(
        Button::new("Add", |_, data: &mut AppData, _| {
            // Add child to left list
            let value = data.left.len() + 1;
            Arc::make_mut(&mut data.left).push(value as u32);

            // Add child to right list
            let value = data.right.len() + 1;
            Arc::make_mut(&mut data.right).push(value as u32);
        })
        .fix_height(30.0),
        0.0,
    );

    let mut lists = Flex::row();

    // Build a simple list
    lists.add_child(
        Scroll::new(List::new(|| {
<<<<<<< HEAD
            SizedBox::new(
                Container::new(Padding::new(
                    10.0,
                    Label::new(|d: &u32, _env: &_| format!("List item #{}", d)),
                ))
                .background(Color::rgb(0.5, 0.5, 0.5)),
            )
            .expand()
            .height(50.0)
=======
            DynLabel::new(|item: &u32, _| format!("List item #{}", item))
                .padding(10.0)
                .expand()
                .height(50.0)
                .background(Color::rgb(0.5, 0.5, 0.5))
>>>>>>> bc6e0a35
        }))
        .vertical()
        .lens(AppData::left),
        1.0,
    );

    // Build a list with shared data
    lists.add_child(
        Scroll::new(List::new(|| {
            Flex::row()
                .with_child(
                    DynLabel::new(|(_, item): &(Arc<Vec<u32>>, u32), _| {
                        format!("List item #{}", item)
                    }),
                    1.0,
                )
                .with_child(
                    Button::sized(
                        "Delete",
                        |_ctx, (shared, item): &mut (Arc<Vec<u32>>, u32), _env| {
                            // We have access to both child's data and shared data.
                            // Remove element from right list.
                            Arc::make_mut(shared).retain(|v| v != item);
                        },
                        80.0,
                        20.0,
                    ),
                    0.0,
                )
                .padding(10.0)
                .background(Color::rgb(0.5, 0.0, 0.5))
                .fix_height(50.0)
        }))
        .vertical()
        .lens(lens::Id.map(
            // Expose shared data with children data
            |d: &AppData| (d.right.clone(), d.right.clone()),
            |d: &mut AppData, x: (Arc<Vec<u32>>, Arc<Vec<u32>>)| {
                // If shared data was changed reflect the changes in our AppData
                d.right = x.0
            },
        )),
        1.0,
    );

    root.add_child(lists, 1.0);

    root
}<|MERGE_RESOLUTION|>--- conflicted
+++ resolved
@@ -18,14 +18,9 @@
 
 use druid::piet::Color;
 
-<<<<<<< HEAD
-use druid::widget::{Button, Container, Flex, Label, List, Padding, Scroll, SizedBox};
-use druid::{AppLauncher, Widget, WindowDesc};
-=======
 use druid::lens::{self, LensExt};
-use druid::widget::{Button, DynLabel, Flex, List, Scroll, WidgetExt};
+use druid::widget::{Button, Flex, Label, List, Scroll, WidgetExt};
 use druid::{AppLauncher, Data, Lens, Widget, WindowDesc};
->>>>>>> bc6e0a35
 
 #[derive(Clone, Data, Lens)]
 struct AppData {
@@ -69,23 +64,11 @@
     // Build a simple list
     lists.add_child(
         Scroll::new(List::new(|| {
-<<<<<<< HEAD
-            SizedBox::new(
-                Container::new(Padding::new(
-                    10.0,
-                    Label::new(|d: &u32, _env: &_| format!("List item #{}", d)),
-                ))
-                .background(Color::rgb(0.5, 0.5, 0.5)),
-            )
-            .expand()
-            .height(50.0)
-=======
-            DynLabel::new(|item: &u32, _| format!("List item #{}", item))
+            Label::new(|item: &u32, _env: &_| format!("List item #{}", item))
                 .padding(10.0)
                 .expand()
                 .height(50.0)
                 .background(Color::rgb(0.5, 0.5, 0.5))
->>>>>>> bc6e0a35
         }))
         .vertical()
         .lens(AppData::left),
@@ -97,7 +80,7 @@
         Scroll::new(List::new(|| {
             Flex::row()
                 .with_child(
-                    DynLabel::new(|(_, item): &(Arc<Vec<u32>>, u32), _| {
+                    Label::new(|(_, item): &(Arc<Vec<u32>>, u32), _env: &_| {
                         format!("List item #{}", item)
                     }),
                     1.0,
